--- conflicted
+++ resolved
@@ -18,11 +18,7 @@
 process.stdin.setRawMode(true);
 
 // 监听键盘输入，避免选择阶段需要多次 Ctrl+C 退出
-<<<<<<< HEAD
-process.stdin.on('data', (key) => {
-=======
 process.stdin.on("data", (key) => {
->>>>>>> ef6deab4
   // 检测到 Ctrl+C
   if (key[0] === 3) {
     console.log("⌨️  Ctrl+C pressed - Exiting the program");
@@ -65,13 +61,8 @@
     message: "Pick additional lint features:",
   })) as boolean;
 
-<<<<<<< HEAD
-  return { projectType, packageManageType, commitLint }
-}
-=======
   return { projectType, packageManageType, commitLint };
 };
->>>>>>> ef6deab4
 
 // 模板创建主函数
 export default async function createApp(matter: string, options: { force: boolean }) {
@@ -80,11 +71,7 @@
 
   await makeDirectory(matter, options);
 
-<<<<<<< HEAD
-  const { projectType, packageManageType, commitLint } = await getTableInfo()
-=======
   const { projectType, packageManageType, commitLint } = await getTableInfo();
->>>>>>> ef6deab4
 
   // 依据 projectType 把相关模板 json 写入 package.json 文件
   fs.writeFileSync(
@@ -117,8 +104,4 @@
   if (isGitInstalled()) {
     exec("git init", { cwd: rootDirectory });
   }
-<<<<<<< HEAD
-}
-=======
-}
->>>>>>> ef6deab4
+}