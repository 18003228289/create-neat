import { resolveApp } from "@laconic/utils";
import fs from "fs-extra";
import { exec } from "child_process";
import { confirm } from "@clack/prompts";
import chalk from "chalk";

import { removeDirectory } from "./fileController";
import { projectSelect } from "./select";
import gitCheck from "./gitCheck";
import Generator from "./Generator";
import PackageAPI from "./PackageAPI";
import { createFiles } from "./createFiles";
import { type Preset, getNpmForPackage } from "./preset";
import createSuccessInfo from "./createSuccessInfo";
import dependenciesInstall from "./dependenciesInstall";
import { createReadmeString } from "./createFile";

// 设置输入模式为原始模式
process.stdin.setRawMode(true);

// 监听键盘输入，避免选择阶段需要多次 Ctrl+C 退出
process.stdin.on("data", (key) => {
  // 检测到 Ctrl+C
  if (key[0] === 3) {
    console.log("⌨️  Ctrl+C pressed - Exiting the program");
    process.exit(1);
  }
});

// 创建项目文件夹
async function createFolder(rootDirectory: string, options: Record<string, any>) {
  // 检查目录是否存在
  if (fs.existsSync(rootDirectory)) {
    let proceed = options.force; // 如果强制创建，则默认继续

    // 如果不是强制创建，询问用户是否覆盖
    if (!proceed) {
      proceed = await confirm({
        message:
          "Whether to overwrite a file with the same name that exists in the current directory?",
      });
    }

    // 根据用户的选择或强制选项决定是否继续
    if (proceed) {
      removeDirectory(rootDirectory, false); // 删除已存在的目录
    } else {
      process.exit(1); // 用户选择不覆盖，退出程序
    }
  }

  // 创建目录，如果之前已经删除或目录不存在
  fs.mkdirSync(rootDirectory, { recursive: true });
}

// 模板创建主函数
export default async function createAppTest(projectName: string, options: Record<string, any>) {
  // 记录开发环境并设置环境变量
  process.env.NODE_ENV = options.dev ? "DEV" : "PROD";

  // 获取到项目的根目录
  const rootDirectory = resolveApp(projectName);

  await createFolder(rootDirectory, options);

  // 获取用户选择预设
  const preset: Preset = await projectSelect();
  const { packageManager, plugins } = preset;

  /* ----------从下面的代码开始，创建package.json---------- */
  console.log(chalk.blue(`\n📄  Generating package.json...`));
  // 1. 生成 package.json 基本内容
  const packageContent = {
    name: projectName,
    version: "0.1.0",
    private: true,
    devDependencies: {},
  };

  // 2. 遍历 plugins，插入依赖
  Object.keys(plugins).forEach((dep) => {
    console.log("dep:", dep);
    // todo: 更多的处理依据 plugins[dep] 后续的变化而插入
    let { version } = plugins[dep];
    if (!version) {
      version = "latest"; // 默认版本号为 latest
    }
    packageContent.devDependencies[dep] = version; // 插件都是以 devDependencies 安装
    // todo:现在只有 babel-plugin-test-ljq 这一个包，先试一下，后续发包
    if (dep === "Babel") {
      const pluginName = `${dep.toLowerCase()}-plugin-test-ljq`;
      packageContent.devDependencies[pluginName] = "latest";
      delete packageContent.devDependencies["Babel"];
    }
  });
  const packageJson = new PackageAPI(rootDirectory);
  await packageJson.createPackageJson(packageContent);

  // 拉取模板
  // todo: 新模板未开发，先模拟过程
  console.log("Creating a project...");
<<<<<<< HEAD
=======
  //   execSync(`mkdir ${rootDirectory}/src`);
>>>>>>> c3f6a869

  // 初始化 Git 仓库
  if (gitCheck(rootDirectory)) exec("git init", { cwd: rootDirectory });

  // 安装传入的依赖
  await dependenciesInstall(rootDirectory, packageManager);

  // 运行生成器创建项目所需文件和结构

  console.log(chalk.blue(`🚀  Invoking generators...`));
  const generators = new Generator(rootDirectory, plugins, packageContent);
  await generators.generate();

  // 安装附加依赖
  // todo: 待映射部分完成再测试

  await dependenciesInstall(rootDirectory, packageManager);
  // todo: configMap 功能目前无用，考虑改为针对于架构的特异化插件选择，目前不影响功能
  const npmList = getNpmForPackage(preset);
  console.log("npmList", npmList);

  // 其他剩余操作，如创建 md 文档，或其他首位操作
  console.log(chalk.blue(`📄  Generating README.md...`));
  await createFiles(rootDirectory, {
    "README.md": createReadmeString(preset.packageManager, preset.template, "README.md"),
    "README-EN.md": createReadmeString(preset.packageManager, preset.template, "README-EN.md"),
  });
  createSuccessInfo(projectName, "npm");

  // gitignore
}<|MERGE_RESOLUTION|>--- conflicted
+++ resolved
@@ -99,10 +99,7 @@
   // 拉取模板
   // todo: 新模板未开发，先模拟过程
   console.log("Creating a project...");
-<<<<<<< HEAD
-=======
   //   execSync(`mkdir ${rootDirectory}/src`);
->>>>>>> c3f6a869
 
   // 初始化 Git 仓库
   if (gitCheck(rootDirectory)) exec("git init", { cwd: rootDirectory });
