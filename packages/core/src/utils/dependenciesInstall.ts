import fs from "fs";
import { spawn } from "cross-spawn";
import path from "path";

/** 不同安装方式的命令枚举  */
const installCommand = {
  npm: "install",
  pnpm: "add",
  yarn: "add",
};

/** 不同安装方式的参数枚举 */
const installParams = {
  npm: "--save-dev",
  pnpm: "--save-dev",
  yarn: "--dev",
};

/**
 * 核心安装方法
 * @param dependencies 依赖对象
 * @param packageJsonFile package.json文件路径
 * @param packageManager 包管理器
 * @param isDev 是否为开发依赖
 */
const installDependencies = (
  dependencies: any,
  packageJsonFile: string,
  packageManager: string,
  isDev = true,
): Promise<string> => {
  return new Promise((resolve, reject) => {
    const dependenciesName = isDev ? "devDependencies" : "dependencies";
    try {
      if (dependencies) {
        console.log(`Installing ${dependenciesName}...`);
        // 将dependencies对象转换为数组，然后拼接成安装命令的字符串
        const devDepsArray = Object.entries(dependencies).map(
          ([dep, version]) => `${dep}@${version}`,
        );

        // 判断是否为开发依赖，如果是则添加参数
        const params = isDev ? installParams[packageManager] : "";

        // 执行具体命令
        try {
          const pm = spawn(
<<<<<<< HEAD
            packageManager + (process.platform === "win32" ? ".cmd" : ""),
            [installCommand[packageManager], installParams[packageManager], ...devDepsArray],
=======
            packageManager,
            [installCommand[packageManager], params, ...devDepsArray],
>>>>>>> c3f6a869
            {
              stdio: "ignore",
              cwd: packageJsonFile,
            },
          );

          // 监听安装命令的输出
          pm.on("close", (code) => {
            if (code === 0) {
              // code为0代表安装成功
<<<<<<< HEAD
              resolve("devDependencies installed successfully.");
              console.log("devDependencies installed successfully.");
=======
              resolve(`${dependenciesName} installed successfully.`);
              console.log(`${dependenciesName} installed successfully.`);
>>>>>>> c3f6a869
            } else {
              console.error(
                `${packageManager} ${installCommand[packageManager]} exited with code ${code}`,
              );
              reject(
                `${packageManager} ${installCommand[packageManager]} exited with code ${code}`,
              );
            }
          });
        } catch (err) {
<<<<<<< HEAD
          console.log("Installing devDependencies failed: ", err);
=======
          console.log(`Installing ${dependenciesName} failed: `, err);
>>>>>>> c3f6a869
        }
      } else {
        console.log(`No ${dependenciesName} found in package.json.`);
        // 如果没有依赖，则直接返回
        resolve(`No ${dependenciesName} found in package.json.`);
      }
    } catch (error) {
      console.error("Error reading package.json:", error);
      reject("Error reading package.json");
    }
  });
};

/**
 *  安装package.json中的devDependencies依赖
 * @param packageJsonFile packageJson文件父路径
 * @param packageManager  包管理器
 */
const dependenciesInstall = async (
  packageJsonFile: string,
  packageManager: string,
): Promise<string[]> => {
  const packageJsonPath = path.join(packageJsonFile, "package.json");
  const packageJson = JSON.parse(fs.readFileSync(packageJsonPath, "utf-8"));
  const devDependenciesObj = packageJson.devDependencies;
  const dependenciesObj = packageJson.dependencies;

  // 拿到具体的依赖对象，然后执行安装
  const devPromise = installDependencies(devDependenciesObj, packageJsonFile, packageManager);
  const promise = installDependencies(dependenciesObj, packageJsonFile, packageManager);

  return await Promise.all([devPromise, promise]);
};

export default dependenciesInstall;<|MERGE_RESOLUTION|>--- conflicted
+++ resolved
@@ -45,13 +45,8 @@
         // 执行具体命令
         try {
           const pm = spawn(
-<<<<<<< HEAD
-            packageManager + (process.platform === "win32" ? ".cmd" : ""),
-            [installCommand[packageManager], installParams[packageManager], ...devDepsArray],
-=======
             packageManager,
             [installCommand[packageManager], params, ...devDepsArray],
->>>>>>> c3f6a869
             {
               stdio: "ignore",
               cwd: packageJsonFile,
@@ -62,13 +57,8 @@
           pm.on("close", (code) => {
             if (code === 0) {
               // code为0代表安装成功
-<<<<<<< HEAD
-              resolve("devDependencies installed successfully.");
-              console.log("devDependencies installed successfully.");
-=======
               resolve(`${dependenciesName} installed successfully.`);
               console.log(`${dependenciesName} installed successfully.`);
->>>>>>> c3f6a869
             } else {
               console.error(
                 `${packageManager} ${installCommand[packageManager]} exited with code ${code}`,
@@ -79,11 +69,7 @@
             }
           });
         } catch (err) {
-<<<<<<< HEAD
-          console.log("Installing devDependencies failed: ", err);
-=======
           console.log(`Installing ${dependenciesName} failed: `, err);
->>>>>>> c3f6a869
         }
       } else {
         console.log(`No ${dependenciesName} found in package.json.`);
