#!/usr/bin/env sh
. "$(dirname -- "$0")/_/husky.sh"

# git config 检查
sh scripts/check-git-config.sh

echo 'running pre-commit checks ...'

npx lint-staged -q

<<<<<<< HEAD
echo 'running pre-commit workflow ...'

node ./scripts/preCommitExec.mjs

echo -e 'pre-commit success!\n'
=======
echo -e 'pre-commit success!\n'
>>>>>>> 85495fa7
<|MERGE_RESOLUTION|>--- conflicted
+++ resolved
@@ -8,12 +8,8 @@
 
 npx lint-staged -q
 
-<<<<<<< HEAD
 echo 'running pre-commit workflow ...'
 
 node ./scripts/preCommitExec.mjs
 
-echo -e 'pre-commit success!\n'
-=======
-echo -e 'pre-commit success!\n'
->>>>>>> 85495fa7
+echo -e 'pre-commit success!\n'